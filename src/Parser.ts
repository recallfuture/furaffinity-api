--- conflicted
+++ resolved
@@ -35,13 +35,8 @@
  * @param figure CheerioElement
  */
 export function ParseFigure(figure: CheerioElement, author?: Author): Result {
-<<<<<<< HEAD
 	const id: string = figure.attribs.id.split('-').pop() ?? '';
 	const thumb: string = 'http:' + figure.childNodes[0].childNodes[0].childNodes[0].childNodes[0].attribs.src;
-=======
-	const id: string = figure.attribs.id.split('-').pop() ?? "";
-	const thumb: string = 'https:' + figure.childNodes[0].childNodes[0].childNodes[0].childNodes[0].attribs.src;
->>>>>>> b4acfca6
 
 	return {
 		type: SubmissionType[classNames(figure)[1].split('-').pop() as keyof typeof SubmissionType],
@@ -107,7 +102,6 @@
 	const tags = sidebar.find('.tags-row .tags a');
 
 	// buttons
-<<<<<<< HEAD
 	let downloadUrl: string = `http:${sidebar.find('.buttons .download a')[0].attribs.href}`;
 	const favLink: string = `http://furaffinity.net${sidebar.find('.buttons .fav a')[0].attribs.href}`;
 	console.log(downloadUrl);
@@ -119,17 +113,6 @@
 	const posted: string = content.find('.submission-id-sub-container strong span')[0].attribs.title;
 	const authorAvatar: string = `http:${content.find('.submission-id-avatar img')[0].attribs.src}`;
 	const authorShinies: boolean = (!!$('.shinies-promo'));
-=======
-	let downloadUrl: string = 'https:' + sidebar.find('.buttons .download a')[0].attribs.href;
-	console.log(downloadUrl);
-
-	// header
-	const title: string = content.find('.submission-id-sub-container .submission-title p')[0].childNodes[0]?.data?.trim() ?? "";
-	const authorName: string = content.find('.submission-id-sub-container a strong')[0].childNodes[0].data?.trim() ?? "";
-	const authorId: string = convertNameToId(authorName);
-	const posted: string = content.find('.submission-id-sub-container strong span')[0].attribs.title;
-	const authorAvatar: string = "https:" + content.find('.submission-id-avatar img')[0].attribs.src;
->>>>>>> b4acfca6
 
 	// stats
 	const rating: Rating = Rating[stats.find('.rating span')[0].childNodes[0].data?.trim() as keyof typeof Rating];
@@ -154,11 +137,7 @@
 
 	return {
 		id,
-<<<<<<< HEAD
 		url: `http://www.furaffinity.net/view/${id}`,
-=======
-		url: 'https://www.furaffinity.net/view/' + id,
->>>>>>> b4acfca6
 		title: title,
 		posted: Date.parse(posted),
 		favLink,
@@ -166,14 +145,9 @@
 		author: {
 			id: authorId,
 			name: authorName,
-<<<<<<< HEAD
 			url: `http://www.furaffinity.net/user/${authorId}`,
 			avatar: authorAvatar,
 			shinies: authorShinies,
-=======
-			url: 'https://www.furaffinity.net/user/' + authorId,
-			avatar: authorAvatar
->>>>>>> b4acfca6
 		},
 		content: {
 			category,
@@ -207,14 +181,9 @@
 
 	const name: string = $('.userpage-flex-item.username span')[0].childNodes[0].data?.trim().slice(1) ?? '';
 	const id: string = convertNameToId(name);
-<<<<<<< HEAD
 	const url: string = `http://www.furaffinity.net/user/${id}`;
 	const shinies: boolean = (!!$('.userpage-layout-left-col-content > a:nth-child(4)'));
-	const avatar: string = `http:${$('.user-nav-avatar')[0].attribs.src}`;
-=======
-	const url: string = 'https://www.furaffinity.net/user/' + id;
-	const avatar: string = 'https:' + $('.user-nav-avatar')[0].attribs.src;
->>>>>>> b4acfca6
+	const avatar: string = `https:${$('.user-nav-avatar')[0].attribs.src}`;
 
 	return {
 		id,
@@ -240,14 +209,9 @@
 
 	const name: string = $('#my-username')[1].childNodes[0].data?.trim() ?? '';
 	const id: string = convertNameToId(name);
-<<<<<<< HEAD
-	const url: string = `http://www.furaffinity.net/user/${id}`;
+	const url: string = `https://www.furaffinity.net/user/${id}`;
 	const shinies: boolean = ($('.userpage-layout-left-col-content > a:nth-child(4)').length > 0);
-	const avatar: string = `http:${$('.loggedin_user_avatar')[0].attribs.src}`;
-=======
-	const url: string = 'https://www.furaffinity.net/user/' + id;
-	const avatar: string = "https:" + $(".loggedin_user_avatar")[0].attribs.src;
->>>>>>> b4acfca6
+	const avatar: string = `https:${$('.loggedin_user_avatar')[0].attribs.src}`;
 
 	return {
 		id,
@@ -270,11 +234,8 @@
 	return $('.watch-list-items a').map((index, a) => {
 		const name = a.childNodes[0].data?.trim() ?? '';
 		const id = convertNameToId(name);
-<<<<<<< HEAD
-		const url = `http://www.furaffinity.net/user/${id}`;
-=======
-		const url = 'https://www.furaffinity.net/user/' + id;
->>>>>>> b4acfca6
+		const url = `https://www.furaffinity.net/user/${id}`;
+
 		return {
 			id,
 			name,
@@ -293,17 +254,11 @@
 	checkSystemMessage($);
 
 	return $('.flex-item-watchlist').map((index, div) => {
-<<<<<<< HEAD
-		const avatar = `http:${$(div).find('img.avatar')[0].attribs.src}`;
+		const avatar = `https:${$(div).find('img.avatar')[0].attribs.src}`;
 		const name = $(div).find('.flex-item-watchlist-controls a strong')[0].childNodes[0].data?.trim() ?? '';
 		const id = convertNameToId(name);
-		const url = `http://www.furaffinity.net/user/${id}`;
-=======
-		const avatar = 'https:' + $(div).find("img.avatar")[0].attribs.src;
-		const name = $(div).find(".flex-item-watchlist-controls a strong")[0].childNodes[0].data?.trim() ?? "";
-		const id = convertNameToId(name);
-		const url = 'https://www.furaffinity.net/user/' + id;
->>>>>>> b4acfca6
+		const url = `https://www.furaffinity.net/user/${id}`;
+
 		return {
 			id,
 			name,
