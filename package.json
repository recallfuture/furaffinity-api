--- conflicted
+++ resolved
@@ -1,11 +1,6 @@
 {
-<<<<<<< HEAD
-  "name": "radars-furaffinity-api",
+  "name": "furaffinity-api",
   "version": "3.5.2",
-=======
-  "name": "furaffinity-api",
-  "version": "3.4.9",
->>>>>>> b4acfca6
   "description": "FurAffinity wrapper for Node.js",
   "main": "dist/index.js",
   "scripts": {
